--- conflicted
+++ resolved
@@ -18,21 +18,13 @@
 	}{
 		{
 			serviceAccount: "sa",
-<<<<<<< HEAD
 			trustDomain:    defaultTrustDomain,
-			expectedError:  "namespace or service account can't be empty",
+			expectedError:  "namespace or service account empty for SPIFFEE uri",
 		},
 		{
 			namespace:     "ns",
 			trustDomain:   defaultTrustDomain,
-			expectedError: "namespace or service account can't be empty",
-=======
-			expectedError:  "namespace or service account empty for SPIFFEE uri",
-		},
-		{
-			namespace:     "ns",
 			expectedError: "namespace or service account empty for SPIFFEE uri",
->>>>>>> ffba22a9
 		},
 		{
 			namespace:      "namespace-foo",
