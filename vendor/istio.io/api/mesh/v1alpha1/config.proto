// Copyright 2017 Istio Authors
//
//   Licensed under the Apache License, Version 2.0 (the "License");
//   you may not use this file except in compliance with the License.
//   You may obtain a copy of the License at
//
//       http://www.apache.org/licenses/LICENSE-2.0
//
//   Unless required by applicable law or agreed to in writing, software
//   distributed under the License is distributed on an "AS IS" BASIS,
//   WITHOUT WARRANTIES OR CONDITIONS OF ANY KIND, either express or implied.
//   See the License for the specific language governing permissions and
//   limitations under the License.

syntax = "proto3";

import "google/protobuf/duration.proto";
import "mesh/v1alpha1/proxy.proto";
import "networking/v1alpha3/destination_rule.proto";

// $title: Service Mesh
// $description: Configuration affecting the service mesh as a whole.
// $location: https://istio.io/docs/reference/config/istio.mesh.v1alpha1.html
// $aliases:
// $  - /docs/reference/config/service-mesh.html

package istio.mesh.v1alpha1;

option go_package="istio.io/api/mesh/v1alpha1";

// MeshConfig defines mesh-wide variables shared by all Envoy instances in the
// Istio service mesh.
//
// NOTE: This configuration type should be used for the low-level global
// configuration, such as component addresses and port numbers. It should not
// be used for the features of the mesh that can be scoped by service or by
// namespace. Some of the fields in the mesh config are going to be deprecated
// and replaced with several individual configuration types (for example,
// tracing configuration).
message MeshConfig {
  // Address of the server that will be used by the proxies for policy
  // check calls. By using different names for mixerCheckServer and
  // mixerReportServer, it is possible to have one set of mixer servers handle
  // policy check calls while another set of mixer servers handle telemetry
  // calls.
  //
  // NOTE: Omitting mixerCheckServer while specifying mixerReportServer is
  // equivalent to setting disablePolicyChecks to true.
  string mixer_check_server = 1;

  // Address of the server that will be used by the proxies for policy report
  // calls.
  string mixer_report_server = 2;

  // Disable policy checks by the mixer service. Default
  // is false, i.e. mixer policy check is enabled by default.
  bool disable_policy_checks = 3;

  // Allow all traffic in cases when the mixer policy service cannot be reached.
  // Default is false which means the traffic is denied when the client is unable
  // to connect to Mixer.
  bool policy_check_fail_open = 25;

  // Port on which Envoy should listen for incoming connections from
  // other services.
  int32 proxy_listen_port = 4;

  // Port on which Envoy should listen for HTTP PROXY requests if set.
  int32 proxy_http_port = 5;

  // Connection timeout used by Envoy. (MUST BE >=1ms)
  google.protobuf.Duration connect_timeout = 6;

  // If set then set SO_KEEPALIVE on the socket to enable TCP Keepalives.
  istio.networking.v1alpha3.ConnectionPoolSettings.TCPSettings.TcpKeepalive tcp_keepalive = 28;

  // Class of ingress resources to be processed by Istio ingress
  // controller.  This corresponds to the value of
  // "kubernetes.io/ingress.class" annotation.
  string ingress_class = 7;

  // Name of the kubernetes service used for the istio ingress controller.
  string ingress_service = 8;

  enum IngressControllerMode {
    // Disables Istio ingress controller.
    OFF = 0;

    // Istio ingress controller will act on ingress resources that do not
    // contain any annotation or whose annotations match the value
    // specified in the ingress_class parameter described earlier. Use this
    // mode if Istio ingress controller will be the default ingress
    // controller for the entire kubernetes cluster.
    DEFAULT = 1;

    // Istio ingress controller will only act on ingress resources whose
    // annotations match the value specified in the ingress_class parameter
    // described earlier. Use this mode if Istio ingress controller will be
    // a secondary ingress controller (e.g., in addition to a
    // cloud-provided ingress controller).
    STRICT = 2;
  }

  // Defines whether to use Istio ingress controller for annotated or all ingress resources.
  IngressControllerMode ingress_controller_mode = 9;

  // $hide_from_docs
  enum AuthPolicy {
    NONE = 0;
    MUTUAL_TLS = 1;
  }

  // $hide_from_docs
  AuthPolicy auth_policy = 10 [deprecated=true];

  // $hide_from_docs
  google.protobuf.Duration rds_refresh_delay = 11 [deprecated=true];

  // Flag to control generation of trace spans and request IDs.
  // Requires a trace span collector defined in the proxy configuration.
  bool enable_tracing = 12;

  // File address for the proxy access log (e.g. /dev/stdout).
  // Empty value disables access logging.
  string access_log_file = 13;

  // Format for the proxy access log
  // Empty value results in proxy's default access log format
  string access_log_format = 24;

  enum AccessLogEncoding {
    TEXT = 0;
    JSON = 1;
  }

  // Encoding for the proxy access log (text or json).
  // Default value is text.
  AccessLogEncoding access_log_encoding = 27;

  // Default proxy config used by the proxy injection mechanism operating in the mesh
  // (e.g. Kubernetes admission controller)
  // In case of Kubernetes, the proxy config is applied once during the injection process,
  // and remain constant for the duration of the pod. The rest of the mesh config can be changed
  // at runtime and config gets distributed dynamically.
  ProxyConfig default_config = 14;

  reserved 15;

  // $hide_from_docs
  string mixer_address = 16 [deprecated=true];

  message OutboundTrafficPolicy {
    enum Mode {
      // outbound traffic will be restricted to services defined in the service registry as well as those defined
      // through ServiceEntries
      REGISTRY_ONLY = 0;
      // outbound traffic to unknown destinations will be allowed, in case there are no services or ServiceEntries for the destination port
      ALLOW_ANY = 1;
      // not implemented. outbound traffic will be restricted to destinations defined in VirtualServices only
      VIRTUAL_SERVICE_ONLY = 2 [deprecated=true];
    }
    Mode mode = 1;
  }

  // Set the default behavior of the sidecar for handling outbound traffic from the application.
  // While the default mode should work out of the box, if your application uses one or more external services that
  // are not known apriori, setting the policy to ALLOW_ANY will cause the sidecars to route traffic to the any
  // requested destination.
  // Users are strongly encouraged to use ServiceEntries to explicitly declare any external dependencies,
  // instead of using allow_any.
  OutboundTrafficPolicy outbound_traffic_policy = 17;

  reserved 18;

  // Enables clide side policy checks.
  bool enable_client_side_policy_check = 19;

  // Unix Domain Socket through which envoy communicates with NodeAgent SDS to get key/cert for mTLS.
  // Use secret-mount files instead of SDS if set to empty.
  string sds_uds_path = 20;

  // $hide_from_docs
  google.protobuf.Duration sds_refresh_delay = 21 [deprecated=true];

  // ConfigSource describes a source of configuration data for networking
  // rules, and other Istio configuration artifacts. Multiple data sources
  // can be configured for a single control plane.
  repeated ConfigSource config_sources = 22;

  // $hide_from_docs
  // This flag is used by secret discovery service(SDS).
  // If set to true(prerequisite: https://kubernetes.io/docs/concepts/storage/volumes/#projected), Istio will inject volumes mount
  // for k8s service account trustworthy JWT(which is avaialbe for k8s 1.12 or higher), so that K8s API server
  // mounts k8s service account trustworthy JWT to envoy container, which will be used to request key/cert eventually.
  // This isn't supported for non-k8s case.
  bool enable_sds_token_mount = 23;

  // $hide_from_docs
  // This flag is used by secret discovery service(SDS).
  // If set to true, envoy will fetch normal k8s service account JWT from '/var/run/secrets/kubernetes.io/serviceaccount/token'
  // (https://kubernetes.io/docs/tasks/access-application-cluster/access-cluster/#accessing-the-api-from-a-pod)
  // and pass to sds server, which will be used to request key/cert eventually.
  // If both enable_sds_token_mount and sds_use_k8s_sa_jwt are set to true, enable_sds_token_mount(trustworthy jwt) takes precedence.
  // This isn't supported for non-k8s case.
  bool sds_use_k8s_sa_jwt = 30;

  // The trust domain corresponds to the trust root of a system.
  // Refer to https://github.com/spiffe/spiffe/blob/master/standards/SPIFFE-ID.md#21-trust-domain
  // Fallback to old identity format(without trust domain) if not set.
  string trust_domain = 26;

  // Default service dependency settings for each workload in the
  // mesh. ServiceDependencycontrols the reachability of workloads to other
  // services in the mesh.
  message DefaultServiceDependency {
    enum Mode {
      // Configure routes to services in all namespaces, i.e. import
      // services from all namespaces.
      ALL_NAMESPACES = 0;

      // Only configure routes to services that are in the same namespace
      // as the workload as well as services in namespaces specified in
      // importNamespaces.
      SAME_NAMESPACE = 1;
    }

    // REQUIRED: The default import setting for every workload in the mesh.
    Mode import_mode = 1;

    // Specifies one or more namespaces that should be imported by default
    // in all user defined ServiceDependency resources in addition to the
    // namespaces explicitly specified by the end user. Use this setting to
    // automatically import services/resources from namespaces such as
    // istio-system that all workloads in the mesh depend upon.
    repeated string import_namespaces = 2;
  }

  // The default service dependency setting associated with every workload
  // in the mesh.  Pilot will program the routes in the sidecars and
  // gateways accordingly. If omitted, sidecars will be configured to reach
  // every service in the mesh. The default scope can be overriden by
  // supplying a ServiceDependency resource per namespace.
  DefaultServiceDependency default_service_dependency = 29;

  // $hide_from_docs
<<<<<<< HEAD
  // Next available field number: 30
=======
  // Next available field number: 31
>>>>>>> 7ede847f
}

// ConfigSource describes information about a configuration store inside a
// mesh. A single control plane instance can interact with one or more data
// sources.
message ConfigSource {
  // Address of the server implementing the Istio Mesh Configuration
  // protocol (MCP). Can be IP address or a fully qualified DNS name.
  // Use fs:/// to specify a file-based backend with absolute path to the directory.
  string address = 1;

  // Use the tls_settings to specify the tls mode to use. If the MCP server
  // uses Istio MTLS and shares the root CA with Pilot, specify the TLS
  // mode as ISTIO_MUTUAL.
  istio.networking.v1alpha3.TLSSettings tls_settings = 2;
}<|MERGE_RESOLUTION|>--- conflicted
+++ resolved
@@ -61,6 +61,10 @@
   // to connect to Mixer.
   bool policy_check_fail_open = 25;
 
+  // Enable session affinity for envoy mixer reports so that calls from a proxy will
+  // always target the same mixer instance.
+  bool sidecar_to_telemetry_session_affinity = 30;
+
   // Port on which Envoy should listen for incoming connections from
   // other services.
   int32 proxy_listen_port = 4;
@@ -151,23 +155,27 @@
 
   message OutboundTrafficPolicy {
     enum Mode {
-      // outbound traffic will be restricted to services defined in the service registry as well as those defined
-      // through ServiceEntries
+      // outbound traffic will be restricted to services defined in the
+      // service registry as well as those defined through ServiceEntries
       REGISTRY_ONLY = 0;
-      // outbound traffic to unknown destinations will be allowed, in case there are no services or ServiceEntries for the destination port
+      // outbound traffic to unknown destinations will be allowed, in case
+      // there are no services or ServiceEntries for the destination port
       ALLOW_ANY = 1;
-      // not implemented. outbound traffic will be restricted to destinations defined in VirtualServices only
-      VIRTUAL_SERVICE_ONLY = 2 [deprecated=true];
+
+      reserved 2;
+      reserved "VIRTUAL_SERVICE_ONLY";
     }
     Mode mode = 1;
   }
 
-  // Set the default behavior of the sidecar for handling outbound traffic from the application.
-  // While the default mode should work out of the box, if your application uses one or more external services that
-  // are not known apriori, setting the policy to ALLOW_ANY will cause the sidecars to route traffic to the any
-  // requested destination.
-  // Users are strongly encouraged to use ServiceEntries to explicitly declare any external dependencies,
-  // instead of using allow_any.
+  // Set the default behavior of the sidecar for handling outbound traffic
+  // from the application.  If your application uses one or more external
+  // services that are not known apriori, setting the policy to ALLOW_ANY
+  // will cause the sidecars to route any unknown traffic originating from
+  // the application to its requested destination.  Users are strongly
+  // encouraged to use ServiceEntries to explicitly declare any external
+  // dependencies, instead of using allow_any, so that traffic to these
+  // services can be monitored.
   OutboundTrafficPolicy outbound_traffic_policy = 17;
 
   reserved 18;
@@ -202,52 +210,15 @@
   // and pass to sds server, which will be used to request key/cert eventually.
   // If both enable_sds_token_mount and sds_use_k8s_sa_jwt are set to true, enable_sds_token_mount(trustworthy jwt) takes precedence.
   // This isn't supported for non-k8s case.
-  bool sds_use_k8s_sa_jwt = 30;
+  bool sds_use_k8s_sa_jwt = 29;
 
   // The trust domain corresponds to the trust root of a system.
   // Refer to https://github.com/spiffe/spiffe/blob/master/standards/SPIFFE-ID.md#21-trust-domain
   // Fallback to old identity format(without trust domain) if not set.
   string trust_domain = 26;
 
-  // Default service dependency settings for each workload in the
-  // mesh. ServiceDependencycontrols the reachability of workloads to other
-  // services in the mesh.
-  message DefaultServiceDependency {
-    enum Mode {
-      // Configure routes to services in all namespaces, i.e. import
-      // services from all namespaces.
-      ALL_NAMESPACES = 0;
-
-      // Only configure routes to services that are in the same namespace
-      // as the workload as well as services in namespaces specified in
-      // importNamespaces.
-      SAME_NAMESPACE = 1;
-    }
-
-    // REQUIRED: The default import setting for every workload in the mesh.
-    Mode import_mode = 1;
-
-    // Specifies one or more namespaces that should be imported by default
-    // in all user defined ServiceDependency resources in addition to the
-    // namespaces explicitly specified by the end user. Use this setting to
-    // automatically import services/resources from namespaces such as
-    // istio-system that all workloads in the mesh depend upon.
-    repeated string import_namespaces = 2;
-  }
-
-  // The default service dependency setting associated with every workload
-  // in the mesh.  Pilot will program the routes in the sidecars and
-  // gateways accordingly. If omitted, sidecars will be configured to reach
-  // every service in the mesh. The default scope can be overriden by
-  // supplying a ServiceDependency resource per namespace.
-  DefaultServiceDependency default_service_dependency = 29;
-
-  // $hide_from_docs
-<<<<<<< HEAD
-  // Next available field number: 30
-=======
+  // $hide_from_docs
   // Next available field number: 31
->>>>>>> 7ede847f
 }
 
 // ConfigSource describes information about a configuration store inside a
